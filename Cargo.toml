[package]
name = "bulletproofs"
version = "1.0.4"
authors = ["Cathie Yun <cathieyun@gmail.com>", 
           "Henry de Valence <hdevalence@hdevalence.ca>",
           "Oleg Andreev <oleganza@gmail.com>"]
readme = "README.md"
license = "MIT"
repository = "https://github.com/dalek-cryptography/bulletproofs"
categories = ["cryptography"]
keywords = ["cryptography", "crypto", "ristretto", "zero-knowledge", "bulletproofs"]
description = "A pure-Rust implementation of Bulletproofs using Ristretto"

[dependencies]
curve25519-dalek = { version = "1.2", default-features = false, features = ["u64_backend", "nightly", "serde", "alloc"] }
subtle = { version = "2", default-features = false }
sha3 = { version = "0.8", default-features = false }
digest = { version = "0.8", default-features = false }
<<<<<<< HEAD
rand_core = { version = "0.4", default-features = false, features = ["alloc"] }
rand = { version = "0.6", default-features = false }
=======
rand_core = { version = "0.4", default-features = false }
rand = { version = "0.6", default-features = false, optional = true }
>>>>>>> c70332d4
byteorder = { version = "1", default-features = false }
serde = { version = "1", default-features = false, features = ["alloc"] }
serde_derive = { version = "1", default-features = false }
failure = { version = "0.1", default-features = false, features = ["derive"] }
merlin = { version = "1.2", default-features = false }
clear_on_drop = { version = "0.2", default-features = false, features = ["nightly"] }

[dev-dependencies]
hex = "0.3"
criterion = "0.2"
bincode = "1"
rand_chacha = "0.1"

[features]
default = ["std", "avx2_backend"]
avx2_backend = ["curve25519-dalek/avx2_backend"]
yoloproofs = []
<<<<<<< HEAD
std = ["rand/std"]
=======
std = ["rand", "rand/std", "serde/std", "merlin/std", "curve25519-dalek/std"]
alloc = ["rand_core/alloc", "serde/alloc", "curve25519-dalek/alloc"]
>>>>>>> c70332d4

[[test]]
name = "range_proof"

[[test]]
name = "r1cs"
required-features = ["yoloproofs"]

[[bench]]
name = "range_proof"
harness = false

[[bench]]
name = "generators"
harness = false

[[bench]]
name = "r1cs"
harness = false
required-features = ["yoloproofs"]<|MERGE_RESOLUTION|>--- conflicted
+++ resolved
@@ -16,13 +16,8 @@
 subtle = { version = "2", default-features = false }
 sha3 = { version = "0.8", default-features = false }
 digest = { version = "0.8", default-features = false }
-<<<<<<< HEAD
 rand_core = { version = "0.4", default-features = false, features = ["alloc"] }
-rand = { version = "0.6", default-features = false }
-=======
-rand_core = { version = "0.4", default-features = false }
 rand = { version = "0.6", default-features = false, optional = true }
->>>>>>> c70332d4
 byteorder = { version = "1", default-features = false }
 serde = { version = "1", default-features = false, features = ["alloc"] }
 serde_derive = { version = "1", default-features = false }
@@ -40,12 +35,7 @@
 default = ["std", "avx2_backend"]
 avx2_backend = ["curve25519-dalek/avx2_backend"]
 yoloproofs = []
-<<<<<<< HEAD
-std = ["rand/std"]
-=======
-std = ["rand", "rand/std", "serde/std", "merlin/std", "curve25519-dalek/std"]
-alloc = ["rand_core/alloc", "serde/alloc", "curve25519-dalek/alloc"]
->>>>>>> c70332d4
+std = ["rand", "rand/std"]
 
 [[test]]
 name = "range_proof"
